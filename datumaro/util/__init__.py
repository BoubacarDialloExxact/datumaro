--- conflicted
+++ resolved
@@ -6,12 +6,9 @@
 import attr
 import os
 import os.path as osp
-<<<<<<< HEAD
 import re
-from contextlib import contextmanager, ExitStack
-=======
+import unicodedata
 from contextlib import ExitStack
->>>>>>> c473ba9f
 from functools import partial, wraps
 from itertools import islice
 
@@ -100,7 +97,6 @@
 def filter_dict(d, exclude_keys):
     return { k: v for k, v in d.items() if k not in exclude_keys }
 
-<<<<<<< HEAD
 def make_file_name(s):
     # adapted from
     # https://docs.djangoproject.com/en/2.1/_modules/django/utils/text/#slugify
@@ -108,7 +104,6 @@
     Normalizes string, converts to lowercase, removes non-alpha characters,
     and converts spaces to hyphens.
     """
-    import unicodedata, re
     s = unicodedata.normalize('NFKD', s).encode('ascii', 'ignore')
     s = s.decode()
     s = re.sub(r'[^\w\s-]', '', s).strip().lower()
@@ -130,8 +125,6 @@
         idx = sep + str(max_idx + 1)
     return basename + idx + suffix
 
-=======
->>>>>>> c473ba9f
 def optional_arg_decorator(fn):
     @wraps(fn)
     def wrapped_decorator(*args, **kwargs):
@@ -167,13 +160,8 @@
         self.enabled = True
 
     def add(self, callback, *args,
-<<<<<<< HEAD
-            name=None, enabled=True, ignore_errors=False, fwd_kwargs=None,
-            **kwargs):
-=======
             name=None, enabled=True, ignore_errors=False,
             fwd_kwargs=None, **kwargs):
->>>>>>> c473ba9f
         if args or kwargs or fwd_kwargs:
             if fwd_kwargs:
                 kwargs.update(fwd_kwargs)
