--- conflicted
+++ resolved
@@ -59,17 +59,14 @@
 
     known_contexts = [
         ('project', contexts.project, "Actions with project (deprecated)"),
-<<<<<<< HEAD
         ('repo', contexts.repository, "Actions with repositories"),
         ('remote', contexts.remote, "Actions with remotes"),
-=======
->>>>>>> c7e1fdf0
         ('source', contexts.source, "Actions with data sources"),
         ('model', contexts.model, "Actions with models"),
     ]
     known_commands = [
         ('create', commands.create, "Create project"),
-<<<<<<< HEAD
+        ('import', commands.import_, "Create project from existing dataset"),
         ('add', commands.add, "Add data source to project"),
         ('remove', commands.remove, "Remove data source from project"),
         ('track', commands.track, "Start tracking of a file"),
@@ -90,20 +87,8 @@
         ('convert', commands.convert, "Convert dataset"),
         ('diff', commands.diff, "Compare projects with intersection"),
         ('ediff', commands.ediff, "Compare projects for equality"),
-=======
-        ('import', commands.import_, "Create project from existing dataset"),
-        ('add', commands.add, "Add data source to project"),
-        ('remove', commands.remove, "Remove data source from project"),
-        ('export', commands.export, "Export project in some format"),
-        ('filter', commands.filter, "Filter project"),
-        ('transform', commands.transform, "Transform project"),
-        ('merge', commands.merge, "Merge projects"),
-        ('convert', commands.convert, "Convert dataset into another format"),
-        ('diff', commands.diff, "Compare projects with intersection"),
-        ('ediff', commands.ediff, "Compare projects for equality"),
         ('stats', commands.stats, "Compute project statistics"),
         ('info', commands.info, "Print project info"),
->>>>>>> c7e1fdf0
         ('explain', commands.explain, "Run Explainable AI algorithm for model"),
     ]
 
